version: 2
inputs:
  - name: endpoint
    description: "Endpoint Security"
    platforms:
      - linux/amd64
      - linux/arm64
      - container/amd64
      - container/arm64
    outputs:
      - elasticsearch
      - logstash
    proxied_actions:
      - UNENROLL
      - UPGRADE
    runtime:
      preventions:
        - condition: ${runtime.arch} == 'arm64' and ${runtime.family} == 'redhat' and ${runtime.major} == '7'
          message: "No support for RHEL7 on arm64"
        - condition: ${user.root} == false
          message: "Elastic Agent must be running as root"
    service:
      cport: 6788
      log:
        path: "/opt/Elastic/Endpoint/state/log/endpoint-*.log"
      operations: &operations
        check:
          args:
            - "verify"
            - "--log"
            - "stderr"
          timeout: 30s
        install:
          args:
            - "install"
            - "--log"
            - "stderr"
            - "--upgrade"
            - "--resources"
            - "endpoint-security-resources.zip"
          timeout: 600s
        uninstall:
          args:
            - "uninstall"
            - "--log"
            - "stderr"
<<<<<<< HEAD
            - "--uninstall-token"
          timeout: 600
=======
          timeout: 600s
>>>>>>> 19c6c5cb
  - name: endpoint
    description: "Endpoint Security"
    platforms:
      - darwin/amd64
      - darwin/arm64
    outputs:
      - elasticsearch
      - logstash
    proxied_actions:
      - UNENROLL
      - UPGRADE
    service:
      cport: 6788
      log:
        path: "/Library/Elastic/Endpoint/state/log/endpoint-*.log"
      operations: *operations
  - name: endpoint
    description: "Endpoint Security"
    platforms:
      - windows/amd64
    outputs:
      - elasticsearch
      - logstash
    proxied_actions:
      - UNENROLL
      - UPGRADE
    runtime:
      preventions:
        - condition: ${user.root} == false
          message: "Elastic Agent must be running as Administrator or SYSTEM"
    service:
      cport: 6788
      log:
        path: "C:\\Program Files\\Elastic\\Endpoint\\state\\log\\endpoint-*.log"
      operations: *operations<|MERGE_RESOLUTION|>--- conflicted
+++ resolved
@@ -44,12 +44,8 @@
             - "uninstall"
             - "--log"
             - "stderr"
-<<<<<<< HEAD
             - "--uninstall-token"
-          timeout: 600
-=======
           timeout: 600s
->>>>>>> 19c6c5cb
   - name: endpoint
     description: "Endpoint Security"
     platforms:
