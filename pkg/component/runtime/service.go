// Copyright Elasticsearch B.V. and/or licensed to Elasticsearch B.V. under one
// or more contributor license agreements. Licensed under the Elastic License;
// you may not use this file except in compliance with the Elastic License.

package runtime

import (
	"context"
	"errors"
	"fmt"
	"time"

	"github.com/kardianos/service"

	"github.com/elastic/elastic-agent-client/v7/pkg/client"
	"github.com/elastic/elastic-agent-client/v7/pkg/proto"
	"github.com/elastic/elastic-agent/pkg/component"
	"github.com/elastic/elastic-agent/pkg/core/logger"
	"github.com/elastic/elastic-agent/pkg/features"
)

type actionModeSigned struct {
	actionMode
	signed *component.Signed
}

const (
	defaultCheckServiceStatusInterval = 30 * time.Second // 30 seconds default for now, consistent with the command check-in interval
)

var (
	// ErrOperationSpecUndefined error for missing specification.
	ErrOperationSpecUndefined = errors.New("operation spec undefined")
	// ErrInvalidServiceSpec error invalid service specification.
	ErrInvalidServiceSpec = errors.New("invalid service spec")
)

// executeServiceCommandFunc executes the given binary according to configuration in spec. If shouldRetry == true,
// the command will be retried indefinitely; otherwise, it will not be retried.
type executeServiceCommandFunc func(ctx context.Context, log *logger.Logger, binaryPath string, spec *component.ServiceOperationsCommandSpec, shouldRetry bool) error

// serviceRuntime provides the command runtime for running a component as a service.
type serviceRuntime struct {
	comp component.Component
	log  *logger.Logger

	ch       chan ComponentState
	actionCh chan actionModeSigned
	compCh   chan component.Component
	statusCh chan service.Status

	state ComponentState

	executeServiceCommandImpl executeServiceCommandFunc
}

// newServiceRuntime creates a new command runtime for the provided component.
func newServiceRuntime(comp component.Component, logger *logger.Logger) (*serviceRuntime, error) {
	if comp.ShipperSpec != nil {
		return nil, errors.New("service runtime not supported for a shipper specification")
	}
	if comp.InputSpec == nil {
		return nil, errors.New("service runtime requires an input specification to be defined")
	}
	if comp.InputSpec.Spec.Service == nil {
		return nil, errors.New("must have service defined in specification")
	}

	state := newComponentState(&comp)

	s := &serviceRuntime{
		comp:                      comp,
		log:                       logger.Named("service_runtime"),
		ch:                        make(chan ComponentState),
		actionCh:                  make(chan actionModeSigned, 1),
		compCh:                    make(chan component.Component, 1),
		statusCh:                  make(chan service.Status),
		state:                     state,
		executeServiceCommandImpl: executeServiceCommand,
	}

	// Set initial state as STOPPED
	s.state.compState(client.UnitStateStopped, fmt.Sprintf("Stopped: %s service", s.name()))
	return s, nil
}

// Run starts the runtime for the component.
//
// Called by Manager inside a goroutine. Run does not return until the passed in context is done. Run is always
// called before any of the other methods in the interface and once the context is done none of those methods should
// ever be called again.
//
// ==================================================================================================
//
// Updated teardown sequence:
//
//  1. if tearing down already (tearingDown == true), continue with stop/uninstall
//
//  2. if not tearing down already (tearingDown == false)
//     a. inject new signed payload for component
//     b. reset check-in timer
//     c. set teardown timeout timer
//     d. set tearingDown=true
//     c. send component update (with new signed payload)
//     d. await for check-in after update or teardown timeout
//     e. upon receiving check-in if (tearingDown == true), send teardown action to itself
//
// ==================================================================================================
func (s *serviceRuntime) Run(ctx context.Context, comm Communicator) (err error) {
	// The teardownCheckingTimeout is set to the same amount as the checkin timeout for now
	teardownCheckinTimeout := s.checkinPeriod()
	teardownCheckinTimer := time.NewTimer(teardownCheckinTimeout)
	defer teardownCheckinTimer.Stop()

	// Stop teardown checkin timeout timer initially
	teardownCheckinTimer.Stop()

	checkinTimer := time.NewTimer(s.checkinPeriod())
	defer checkinTimer.Stop()

	// Stop the check-ins timer initially
	checkinTimer.Stop()

	var (
		cis            *connInfoServer
		lastCheckin    time.Time
		missedCheckins int
		tearingDown    bool
	)

	cisStop := func() {
		if cis != nil {
			_ = cis.stop()
			cis = nil
		}
	}
	defer cisStop()

	onStop := func(am actionMode) {
		// Stop check-in timer
		s.log.Debugf("stop check-in timer for %s service", s.name())
		checkinTimer.Stop()

		// Stop connection info
		s.log.Debugf("stop connection info for %s service", s.name())
		cisStop()

		// Stop service
		s.stop(ctx, comm, lastCheckin, am == actionTeardown)
	}

	processTeardown := func(am actionMode, signed *component.Signed) error {
		s.log.Debugf("start teardown for %s service", s.name())
		// Inject new signed
		newComp, err := injectSigned(s.comp, signed)
		if err != nil {
			s.log.Errorf("failed to inject signed configuration for %s service, err: %v", s.name(), err)
			return err
		}

		// Set teardown timeout timer
		teardownCheckinTimer.Reset(teardownCheckinTimeout)

		// Process newComp update
		// This should send component update that should cause service checkin
		s.log.Debugf("process new comp config for %s service", s.name())
		s.processNewComp(newComp, comm)
		return nil
	}

	onTeardown := func(as actionModeSigned) {
		tamperProtection := features.TamperProtection()
		s.log.Debugf("got teardown for %s service, tearingDown==%v, tamperProtectoin=%v", s.name(), tearingDown, tamperProtection)

		// If tamper protection is disabled do the old behavior
		if !tamperProtection {
			onStop(as.actionMode)
			return
		}

		if !tearingDown {
			tearingDown = true
			err = processTeardown(as.actionMode, as.signed)
		}

	}

	for {
		var err error
		select {
		case <-ctx.Done():
			s.log.Debug("context is done. exiting.")
			return ctx.Err()
		case as := <-s.actionCh:
			s.log.Debugf("got action %v for %s service", as.actionMode, s.name())
			switch as.actionMode {
			case actionStart:
				// Initial state on start
				lastCheckin = time.Time{}
				missedCheckins = 0
				checkinTimer.Stop()
				cisStop()

				// Start connection info
				if cis == nil {
					cis, err = newConnInfoServer(s.log, comm, s.comp.InputSpec.Spec.Service.CPort)
					if err != nil {
						err = fmt.Errorf("failed to start connection info service %s: %w", s.name(), err)
						break
					}
				}

				// Start service
				err = s.start(ctx)
				if err != nil {
					cisStop()
					break
				}

				// Start check-in timer
				checkinTimer.Reset(s.checkinPeriod())
			case actionStop:
				onStop(as.actionMode)
			case actionTeardown:
				onTeardown(as)
			}
			if err != nil {
				s.forceCompState(client.UnitStateFailed, err.Error())
			}
		case newComp := <-s.compCh:
			s.processNewComp(newComp, comm)
		case checkin := <-comm.CheckinObserved():
			s.log.Debugf("got check-in for %s service, tearingDown=%v", s.name(), tearingDown)
			s.processCheckin(checkin, comm, &lastCheckin)
			// Got check-in upon teardown update
			// tearingDown can be set to true only if tamper protection feature is enabled
			if tearingDown {
				tearingDown = false
				teardownCheckinTimer.Stop()
				onStop(actionTeardown)
			}
		case <-checkinTimer.C:
			s.checkStatus(s.checkinPeriod(), &lastCheckin, &missedCheckins)
			checkinTimer.Reset(s.checkinPeriod())
		case <-teardownCheckinTimer.C:
			s.log.Debugf("got tearing down timeout for %s service", s.name())
			// Teardown timed out
			// tearingDown can be set to true only if tamper protection feature is enabled
			if tearingDown {
				tearingDown = false
				onStop(actionTeardown)
			}
		}
	}
}

func injectSigned(comp component.Component, signed *component.Signed) (component.Component, error) {
	if signed == nil {
		return comp, nil
	}

	const signedKey = "signed"
	for i, unit := range comp.Units {
		if unit.Type == client.UnitTypeInput {
			unitCfgMap := unit.Config.Source.AsMap()

			unitCfgMap[signedKey] = map[string]interface{}{
				"data":      signed.Data,
				"signature": signed.Signature,
			}

			unitCfg, err := component.ExpectedConfig(unitCfgMap)
			if err != nil {
				return comp, err
			}

			unit.Config = unitCfg
			comp.Units[i] = unit
		}
	}

	return comp, nil
}

func (s *serviceRuntime) start(ctx context.Context) (err error) {
	name := s.name()

	// Set state to starting
	s.forceCompState(client.UnitStateStarting, fmt.Sprintf("Starting: %s service runtime", name))

	// Call the check command of the service
	s.log.Infof("check if %s service is installed", name)
	err = s.check(ctx)
	s.log.Infof("after check if %s service is installed, err: %v", name, err)
	if err != nil {
		// Check failed, call the install command of the service
		s.log.Infof("failed check %s service: %v, try install", name, err)
		err = s.install(ctx)
		if err != nil {
			return fmt.Errorf("failed install %s service: %w", name, err)
		}
	}

	// The service should start on it's own, expecting check-ins
	return nil
}

func (s *serviceRuntime) stop(ctx context.Context, comm Communicator, lastCheckin time.Time, teardown bool) {
	name := s.name()

	s.log.Infof("stopping %s service runtime", name)

	checkedIn := !lastCheckin.IsZero()

	if teardown {
		// If checked in before, send STOPPING
		if s.isRunning() {
			// If never checked in await for the checkin with the timeout
			if !checkedIn {
				timeout := s.checkinPeriod()
				s.log.Infof("%s service had never checked in, await for check-in for %v", name, timeout)
				checkedIn = s.awaitCheckin(ctx, comm, timeout)
			}

			// Received check in send STOPPING
			if checkedIn {
				s.log.Infof("%s service has checked in, send stopping state to service", name)
				s.state.forceExpectedState(client.UnitStateStopping)
				comm.CheckinExpected(s.state.toCheckinExpected(), nil)
			} else {
				s.log.Infof("%s service had never checked in, proceed to uninstall", name)
			}
		}

		s.log.Infof("uninstall %s service", name)
		err := s.uninstall(ctx)
		if err != nil {
			s.log.Errorf("failed %s service uninstall, err: %v", name, err)
		}
	}

	// Force component stopped state
	s.log.Debug("set %s service runtime to stopped state", name)
	s.forceCompState(client.UnitStateStopped, fmt.Sprintf("Stopped: %s service runtime", name))
}

// awaitCheckin awaits checkin with timeout.
func (s *serviceRuntime) awaitCheckin(ctx context.Context, comm Communicator, timeout time.Duration) bool {
	name := s.name()
	t := time.NewTimer(timeout)
	defer t.Stop()

	for {
		select {
		case <-ctx.Done():
			// stop cancelled
			s.log.Debugf("stopping %s service, cancelled", name)
			return false
		case <-t.C:
			// stop timed out
			s.log.Debugf("stopping %s service, timed out", name)
			return false
		case <-comm.CheckinObserved():
			return true
		}
	}
}

func (s *serviceRuntime) processNewComp(newComp component.Component, comm Communicator) {
	s.log.Debugf("observed component update for %s service", s.name())
	sendExpected := s.state.syncExpected(&newComp)
	changed := s.state.syncUnits(&newComp)
	if sendExpected || s.state.unsettled() {
		comm.CheckinExpected(s.state.toCheckinExpected(), nil)
	}
	if changed {
		s.sendObserved()
	}
}

func (s *serviceRuntime) processCheckin(checkin *proto.CheckinObserved, comm Communicator, lastCheckin *time.Time) {
	name := s.name()

	s.log.Debugf("observed check-in for %s service: %v", name, checkin)
	sendExpected := false
	changed := false

	if s.state.State == client.UnitStateStarting {
		// first observation after start, set component to healthy
		s.state.State = client.UnitStateHealthy
		s.state.Message = fmt.Sprintf("Healthy: communicating with %s service", name)
		changed = true
	}

	if !s.isRunning() {
		return
	}

	if lastCheckin.IsZero() {
		// first check-in
		sendExpected = true
	}
	*lastCheckin = time.Now().UTC()
	if s.state.syncCheckin(checkin) {
		changed = true
	}
	if s.state.unsettled() {
		sendExpected = true
	}
	if sendExpected {
		comm.CheckinExpected(s.state.toCheckinExpected(), checkin)
	}
	if changed {
		s.sendObserved()
	}
	if s.state.cleanupStopped() {
		s.sendObserved()
	}
}

// isRunning returns true is the service is running
func (s *serviceRuntime) isRunning() bool {
	return s.state.State != client.UnitStateStopping &&
		s.state.State != client.UnitStateStopped
}

// checkStatus checks check-ins state, called on timer
func (s *serviceRuntime) checkStatus(checkinPeriod time.Duration, lastCheckin *time.Time, missedCheckins *int) {
	if s.isRunning() {
		now := time.Now().UTC()
		if lastCheckin.IsZero() {
			// never checked-in
			*missedCheckins++
		} else if now.Sub(*lastCheckin) > checkinPeriod {
			// missed check-in during required period
			*missedCheckins++
		} else if now.Sub(*lastCheckin) <= checkinPeriod {
			*missedCheckins = 0
		}
		if *missedCheckins == 0 {
			s.compState(client.UnitStateHealthy, *missedCheckins)
		} else if *missedCheckins > 0 && *missedCheckins < maxCheckinMisses {
			s.compState(client.UnitStateDegraded, *missedCheckins)
		} else if *missedCheckins >= maxCheckinMisses {
			// something is wrong; the service should be checking in
			msg := fmt.Sprintf("Failed: %s service missed %d check-ins", s.name(), maxCheckinMisses)
			s.forceCompState(client.UnitStateFailed, msg)
		}
	}
}

func (s *serviceRuntime) checkinPeriod() time.Duration {
	checkinPeriod := s.comp.InputSpec.Spec.Service.Timeouts.Checkin
	if checkinPeriod == 0 {
		checkinPeriod = defaultCheckServiceStatusInterval
	}
	return checkinPeriod
}

// Watch returns a channel to watch for component state changes.
//
// A new state is sent anytime the state for a unit or the whole component changes.
func (s *serviceRuntime) Watch() <-chan ComponentState {
	return s.ch
}

// Start starts the service.
//
// Non-blocking and never returns an error.
func (s *serviceRuntime) Start() error {
	// clear channel so it's the latest action
	select {
	case <-s.actionCh:
	default:
	}
	s.actionCh <- actionModeSigned{actionStart, nil}
	return nil
}

// Update updates the currComp runtime with a new-revision for the component definition.
//
// Non-blocking and never returns an error.
func (s *serviceRuntime) Update(comp component.Component) error {
	// clear channel so it's the latest component
	select {
	case <-s.compCh:
	default:
	}
	s.compCh <- comp
	return nil
}

// Stop stops the service.
//
// Non-blocking and never returns an error.
func (s *serviceRuntime) Stop() error {
	// clear channel so it's the latest action
	select {
	case <-s.actionCh:
	default:
	}
	s.actionCh <- actionModeSigned{actionStop, nil}
	return nil
}

// Teardown stop and uninstall the service.
//
// Non-blocking and never returns an error.
func (s *serviceRuntime) Teardown(signed *component.Signed) error {
	// clear channel so it's the latest action
	select {
	case <-s.actionCh:
	default:
	}
	s.actionCh <- actionModeSigned{actionTeardown, signed}
	return nil
}

func (s *serviceRuntime) forceCompState(state client.UnitState, msg string) {
	if s.state.forceState(state, msg) {
		s.sendObserved()
	}
}

func (s *serviceRuntime) sendObserved() {
	s.ch <- s.state.Copy()
}

func (s *serviceRuntime) compState(state client.UnitState, missedCheckins int) {
	name := s.name()
	msg := stateUnknownMessage
	if state == client.UnitStateHealthy {
		msg = fmt.Sprintf("Healthy: communicating with %s service", name)
	} else if state == client.UnitStateDegraded {
		if missedCheckins == 1 {
			msg = fmt.Sprintf("Degraded: %s service missed 1 check-in", name)
		} else {
			msg = fmt.Sprintf("Degraded: %s missed %d check-ins", name, missedCheckins)
		}
	}
	if s.state.compState(state, msg) {
		s.sendObserved()
	}
}

func (s *serviceRuntime) name() string {
	return s.comp.InputSpec.Spec.Name
}

// check executes the service check command
func (s *serviceRuntime) check(ctx context.Context) error {
	if s.comp.InputSpec.Spec.Service.Operations.Check == nil {
		s.log.Errorf("missing check spec for %s service", s.comp.InputSpec.BinaryName)
		return ErrOperationSpecUndefined
	}
	s.log.Debugf("check if the %s is installed", s.comp.InputSpec.BinaryName)
	return s.executeServiceCommandImpl(ctx, s.log, s.comp.InputSpec.BinaryPath, s.comp.InputSpec.Spec.Service.Operations.Check, false)
}

// install executes the service install command
func (s *serviceRuntime) install(ctx context.Context) error {
	if s.comp.InputSpec.Spec.Service.Operations.Install == nil {
		s.log.Errorf("missing install spec for %s service", s.comp.InputSpec.BinaryName)
		return ErrOperationSpecUndefined
	}
	s.log.Debugf("install %s service", s.comp.InputSpec.BinaryName)
	return s.executeServiceCommandImpl(ctx, s.log, s.comp.InputSpec.BinaryPath, s.comp.InputSpec.Spec.Service.Operations.Install, true)
}

// uninstall executes the service uninstall command
func (s *serviceRuntime) uninstall(ctx context.Context) error {
<<<<<<< HEAD
	return uninstallService(ctx, s.log, s.comp, "", s.executeServiceCommandImpl)
}

// UninstallService uninstalls the service
func UninstallService(ctx context.Context, log *logger.Logger, comp component.Component, uninstallToken string) error {
	return uninstallService(ctx, log, comp, uninstallToken, executeServiceCommand)
}

//nolint:gosec // was false flagged as hardcoded credentials by linter. it is not.
const uninstallTokenArg = "--uninstall-token"

// resolveUninstallTokenArg Resolves the uninstall token parameter.
// If the uninstall spec arguments contains the --uninstall-token then
// 1. Remove the argument if the value of uninstallToken is empty
// or
// 2. Inject the value of uninstallToken after the --uninstall-token argument
//
// If args do not contain "--uninstall-token", older endpoint spec, do nothing
func resolveUninstallTokenArg(uninstallSpec *component.ServiceOperationsCommandSpec, uninstallToken string) *component.ServiceOperationsCommandSpec {
	if uninstallSpec == nil {
		return nil
	}

	spec := *uninstallSpec
	for i, arg := range spec.Args {
		if arg == uninstallTokenArg {
			if uninstallToken == "" { // Remove --uninstall-token argument if the token is empty
				spec.Args = append(spec.Args[:i], spec.Args[i+1:]...)
			} else { // Inject token value after --uninstall-token argument
				args := append(spec.Args[:i+1], uninstallToken)
				spec.Args = append(args, spec.Args[i+1:]...)
			}
			break
		}
	}
	return &spec
}

func uninstallService(ctx context.Context, log *logger.Logger, comp component.Component, uninstallToken string, executeServiceCommandImpl executeServiceCommandFunc) error {
=======
	// Always retry for internal attempts to uninstall, because they are an attempt to converge the agent's current state
	// with its desired state based on the agent policy.
	return uninstallService(ctx, s.log, s.comp, s.executeServiceCommandImpl, true)
}

// UninstallService uninstalls the service. When shouldRetry is true the uninstall command will be retried until it succeeds.
func UninstallService(ctx context.Context, log *logger.Logger, comp component.Component, shouldRetry bool) error {
	return uninstallService(ctx, log, comp, executeServiceCommand, shouldRetry)
}

func uninstallService(ctx context.Context, log *logger.Logger, comp component.Component, executeServiceCommandImpl executeServiceCommandFunc, shouldRetry bool) error {
>>>>>>> 12357911
	if comp.InputSpec.Spec.Service.Operations.Uninstall == nil {
		log.Errorf("missing uninstall spec for %s service", comp.InputSpec.BinaryName)
		return ErrOperationSpecUndefined
	}

	// If tamper protection feature flag is disabled, force uninstallToken value to empty,
	// this will remove the --uninstall-token command arg
	if !features.TamperProtection() {
		uninstallToken = ""
	}
	comp.InputSpec.Spec.Service.Operations.Uninstall = resolveUninstallTokenArg(comp.InputSpec.Spec.Service.Operations.Uninstall, uninstallToken)

	log.Debugf("uninstall %s service", comp.InputSpec.BinaryName)
	return executeServiceCommandImpl(ctx, log, comp.InputSpec.BinaryPath, comp.InputSpec.Spec.Service.Operations.Uninstall, shouldRetry)
}<|MERGE_RESOLUTION|>--- conflicted
+++ resolved
@@ -569,13 +569,14 @@
 
 // uninstall executes the service uninstall command
 func (s *serviceRuntime) uninstall(ctx context.Context) error {
-<<<<<<< HEAD
-	return uninstallService(ctx, s.log, s.comp, "", s.executeServiceCommandImpl)
-}
-
-// UninstallService uninstalls the service
-func UninstallService(ctx context.Context, log *logger.Logger, comp component.Component, uninstallToken string) error {
-	return uninstallService(ctx, log, comp, uninstallToken, executeServiceCommand)
+	// Always retry for internal attempts to uninstall, because they are an attempt to converge the agent's current state
+	// with its desired state based on the agent policy.
+	return uninstallService(ctx, s.log, s.comp, "", s.executeServiceCommandImpl, true)
+}
+
+// UninstallService uninstalls the service. When shouldRetry is true the uninstall command will be retried until it succeeds.
+func UninstallService(ctx context.Context, log *logger.Logger, comp component.Component, uninstallToken string, shouldRetry bool) error {
+	return uninstallService(ctx, log, comp, uninstallToken, executeServiceCommand, shouldRetry)
 }
 
 //nolint:gosec // was false flagged as hardcoded credentials by linter. it is not.
@@ -608,20 +609,7 @@
 	return &spec
 }
 
-func uninstallService(ctx context.Context, log *logger.Logger, comp component.Component, uninstallToken string, executeServiceCommandImpl executeServiceCommandFunc) error {
-=======
-	// Always retry for internal attempts to uninstall, because they are an attempt to converge the agent's current state
-	// with its desired state based on the agent policy.
-	return uninstallService(ctx, s.log, s.comp, s.executeServiceCommandImpl, true)
-}
-
-// UninstallService uninstalls the service. When shouldRetry is true the uninstall command will be retried until it succeeds.
-func UninstallService(ctx context.Context, log *logger.Logger, comp component.Component, shouldRetry bool) error {
-	return uninstallService(ctx, log, comp, executeServiceCommand, shouldRetry)
-}
-
-func uninstallService(ctx context.Context, log *logger.Logger, comp component.Component, executeServiceCommandImpl executeServiceCommandFunc, shouldRetry bool) error {
->>>>>>> 12357911
+func uninstallService(ctx context.Context, log *logger.Logger, comp component.Component, uninstallToken string, executeServiceCommandImpl executeServiceCommandFunc, shouldRetry bool) error {
 	if comp.InputSpec.Spec.Service.Operations.Uninstall == nil {
 		log.Errorf("missing uninstall spec for %s service", comp.InputSpec.BinaryName)
 		return ErrOperationSpecUndefined
@@ -632,8 +620,9 @@
 	if !features.TamperProtection() {
 		uninstallToken = ""
 	}
-	comp.InputSpec.Spec.Service.Operations.Uninstall = resolveUninstallTokenArg(comp.InputSpec.Spec.Service.Operations.Uninstall, uninstallToken)
+
+	uninstallSpec := resolveUninstallTokenArg(comp.InputSpec.Spec.Service.Operations.Uninstall, uninstallToken)
 
 	log.Debugf("uninstall %s service", comp.InputSpec.BinaryName)
-	return executeServiceCommandImpl(ctx, log, comp.InputSpec.BinaryPath, comp.InputSpec.Spec.Service.Operations.Uninstall, shouldRetry)
+	return executeServiceCommandImpl(ctx, log, comp.InputSpec.BinaryPath, uninstallSpec, shouldRetry)
 }