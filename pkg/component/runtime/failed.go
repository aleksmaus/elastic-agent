// Copyright Elasticsearch B.V. and/or licensed to Elasticsearch B.V. under one
// or more contributor license agreements. Licensed under the Elastic License;
// you may not use this file except in compliance with the Elastic License.

package runtime

import (
	"context"
	"errors"

	"github.com/elastic/elastic-agent-client/v7/pkg/client"

	"github.com/elastic/elastic-agent/pkg/component"
)

// failedRuntime is used for a component that has an error from the component loader.
type failedRuntime struct {
	ch      chan ComponentState
	current component.Component
	done    chan bool
}

// newFailedRuntime creates a runtime for a component that has an error from the component loader.
func newFailedRuntime(comp component.Component) (*failedRuntime, error) {
	if comp.Err == nil {
		return nil, errors.New("must be a component that has a defined error")
	}
	return &failedRuntime{
		ch:      make(chan ComponentState),
		current: comp,
		done:    make(chan bool),
	}, nil
}

// Run runs the runtime for a component that got an error from the component loader.
func (c *failedRuntime) Run(ctx context.Context, _ Communicator) error {
	// state is hard coded to failed
	c.ch <- createState(c.current, false)
	select {
	case <-ctx.Done():
		return ctx.Err()
	case <-c.done:
		// set to stopped as soon as done is given
		c.ch <- createState(c.current, true)
	}
	<-ctx.Done()
	return ctx.Err()
}

// Watch returns the watch channel.
func (c *failedRuntime) Watch() <-chan ComponentState {
	return c.ch
}

// Start does nothing.
func (c *failedRuntime) Start() error {
	return nil
}

// Update updates the component state.
func (c *failedRuntime) Update(comp component.Component) error {
	if comp.Err == nil {
		return errors.New("cannot update to a component without a defined error")
	}
	c.current = comp
	return nil
}

// Stop marks it stopped.
func (c *failedRuntime) Stop() error {
	go func() {
		close(c.done)
	}()
	return nil
}

// Teardown marks it stopped.
<<<<<<< HEAD
func (c *FailedRuntime) Teardown(_ *component.Signed) error {
=======
func (c *failedRuntime) Teardown() error {
>>>>>>> 0771842f
	return c.Stop()
}

func createState(comp component.Component, done bool) ComponentState {
	state := client.UnitStateFailed
	if done {
		state = client.UnitStateStopped
	}
	unitErrs := make(map[ComponentUnitKey]ComponentUnitState)
	for _, unit := range comp.Units {
		key := ComponentUnitKey{
			UnitType: unit.Type,
			UnitID:   unit.ID,
		}
		unitErrs[key] = ComponentUnitState{
			State:   state,
			Message: comp.Err.Error(),
			Payload: nil,
		}
	}
	return ComponentState{
		State:    state,
		Message:  comp.Err.Error(),
		Units:    unitErrs,
		Features: comp.Features,
	}
}<|MERGE_RESOLUTION|>--- conflicted
+++ resolved
@@ -75,11 +75,7 @@
 }
 
 // Teardown marks it stopped.
-<<<<<<< HEAD
-func (c *FailedRuntime) Teardown(_ *component.Signed) error {
-=======
-func (c *failedRuntime) Teardown() error {
->>>>>>> 0771842f
+func (c *failedRuntime) Teardown(_ *component.Signed) error {
 	return c.Stop()
 }
 
