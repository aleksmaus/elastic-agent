// Copyright Elasticsearch B.V. and/or licensed to Elasticsearch B.V. under one
// or more contributor license agreements. Licensed under the Elastic License;
// you may not use this file except in compliance with the Elastic License.

package runtime

import (
	"context"
	"errors"
	"fmt"
	"os"
	"os/exec"
	"path/filepath"
	"runtime"
	"strings"
	"time"

	"go.uber.org/zap/zapcore"
	"golang.org/x/time/rate"

	"github.com/elastic/elastic-agent-client/v7/pkg/client"

	"github.com/elastic/elastic-agent/internal/pkg/agent/application/paths"
	"github.com/elastic/elastic-agent/pkg/component"
	"github.com/elastic/elastic-agent/pkg/core/logger"
	"github.com/elastic/elastic-agent/pkg/core/process"
	"github.com/elastic/elastic-agent/pkg/utils"
)

type actionMode int

const (
	actionTeardown = actionMode(-1)
	actionStop     = actionMode(0)
	actionStart    = actionMode(1)

	runDirMod = 0770

	envAgentComponentID   = "AGENT_COMPONENT_ID"
	envAgentComponentType = "AGENT_COMPONENT_TYPE"

	stateUnknownMessage = "Unknown"
)

type MonitoringManager interface {
	EnrichArgs(string, string, []string) []string
	Prepare(string) error
	Cleanup(string) error
}

type procState struct {
	proc  *process.Info
	state *os.ProcessState
}

// commandRuntime provides the command runtime for running a component as a subprocess.
type commandRuntime struct {
	logStd *logWriter
	logErr *logWriter

	current component.Component
	monitor MonitoringManager

	ch       chan ComponentState
	actionCh chan actionMode
	procCh   chan procState
	compCh   chan component.Component

	actionState actionMode
	proc        *process.Info

	state          ComponentState
	lastCheckin    time.Time
	missedCheckins int
	restartBucket  *rate.Limiter
}

// newCommandRuntime creates a new command runtime for the provided component.
func newCommandRuntime(comp component.Component, log *logger.Logger, monitor MonitoringManager) (*commandRuntime, error) {
	c := &commandRuntime{
		current:     comp,
		monitor:     monitor,
		ch:          make(chan ComponentState),
		actionCh:    make(chan actionMode, 1),
		procCh:      make(chan procState),
		compCh:      make(chan component.Component, 1),
		actionState: actionStop,
		state:       newComponentState(&comp),
	}
	cmdSpec := c.getCommandSpec()
	if cmdSpec == nil {
		return nil, errors.New("must have command defined in specification")
	}
	ll, unitLevels := getLogLevels(comp)
	c.logStd = createLogWriter(c.current, log, c.getCommandSpec(), c.getSpecType(), c.getSpecBinaryName(), ll, unitLevels, logSourceStdout)
	ll, unitLevels = getLogLevels(comp) // don't want to share mapping of units (so new map is generated)
	c.logErr = createLogWriter(c.current, log, c.getCommandSpec(), c.getSpecType(), c.getSpecBinaryName(), ll, unitLevels, logSourceStderr)

	c.restartBucket = newRateLimiter(cmdSpec.RestartMonitoringPeriod, cmdSpec.MaxRestartsPerPeriod)

	return c, nil
}

// Run starts the runtime for the component.
//
// Called by Manager inside a goroutine. Run does not return until the passed in context is done. Run is always
// called before any of the other methods in the interface and once the context is done none of those methods should
// ever be called again.
func (c *commandRuntime) Run(ctx context.Context, comm Communicator) error {
	cmdSpec := c.getCommandSpec()
	checkinPeriod := cmdSpec.Timeouts.Checkin
	restartPeriod := cmdSpec.Timeouts.Restart
	c.forceCompState(client.UnitStateStarting, "Starting")
	t := time.NewTicker(checkinPeriod)
	defer t.Stop()
	for {
		select {
		case <-ctx.Done():
			return ctx.Err()
		case as := <-c.actionCh:
			c.actionState = as
			switch as {
			case actionStart:
				if err := c.start(comm); err != nil {
					c.forceCompState(client.UnitStateFailed, fmt.Sprintf("Failed: %s", err))
				}
				t.Reset(checkinPeriod)
			case actionStop, actionTeardown:
				if err := c.stop(ctx); err != nil {
					c.forceCompState(client.UnitStateFailed, fmt.Sprintf("Failed: %s", err))
				}
			}
		case ps := <-c.procCh:
			// ignores old processes
			if ps.proc == c.proc {
				c.proc = nil
				if c.handleProc(ps.state) {
					// start again after restart period
					t.Reset(restartPeriod)
				}
			}
		case newComp := <-c.compCh:
			c.current = newComp
			c.syncLogLevels()

			sendExpected := c.state.syncExpected(&newComp)
			changed := c.state.syncUnits(&newComp)
			if sendExpected || c.state.unsettled() {
				comm.CheckinExpected(c.state.toCheckinExpected(), nil)
			}

			if changed {
				c.sendObserved()
			}
		case checkin := <-comm.CheckinObserved():
			sendExpected := false
			changed := false
			if c.state.State == client.UnitStateStarting {
				// first observation after start set component to healthy
				c.state.State = client.UnitStateHealthy
				c.state.Message = fmt.Sprintf("Healthy: communicating with pid '%d'", c.proc.PID)
				changed = true
			}
			if c.lastCheckin.IsZero() {
				// first check-in
				sendExpected = true
			}
			c.lastCheckin = time.Now().UTC()
			if c.state.syncCheckin(checkin) {
				changed = true
			}
			if c.state.unsettled() {
				sendExpected = true
			}
			if sendExpected {
				comm.CheckinExpected(c.state.toCheckinExpected(), checkin)
			}
			if changed {
				c.sendObserved()
			}
			if c.state.cleanupStopped() {
				c.sendObserved()
			}
		case <-t.C:
			t.Reset(checkinPeriod)
			if c.actionState == actionStart {
				if c.proc == nil {
					// not running, but should be running
					if err := c.start(comm); err != nil {
						c.forceCompState(client.UnitStateFailed, fmt.Sprintf("Failed: %s", err))
					}
				} else {
					// running and should be running
					now := time.Now().UTC()
					if c.lastCheckin.IsZero() {
						// never checked-in
						c.missedCheckins++
					} else if now.Sub(c.lastCheckin) > checkinPeriod {
						// missed check-in during required period
						c.missedCheckins++
					} else if now.Sub(c.lastCheckin) <= checkinPeriod {
						c.missedCheckins = 0
					}
					if c.missedCheckins == 0 {
						c.compState(client.UnitStateHealthy)
					} else if c.missedCheckins > 0 && c.missedCheckins < maxCheckinMisses {
						c.compState(client.UnitStateDegraded)
					} else if c.missedCheckins >= maxCheckinMisses {
						// something is wrong; the command should be checking in
						//
						// at this point it is assumed the sub-process has locked up and will not respond to a nice
						// termination signal, so we jump directly to killing the process
						msg := fmt.Sprintf("Failed: pid '%d' missed %d check-ins and will be killed", c.proc.PID, maxCheckinMisses)
						c.forceCompState(client.UnitStateFailed, msg)
						_ = c.proc.Kill() // watcher will handle it from here
					}
				}
			}
		}
	}
}

// Watch returns the channel that sends component state.
//
// Channel should send a new state anytime a state for a unit or the whole component changes.
func (c *commandRuntime) Watch() <-chan ComponentState {
	return c.ch
}

// Start starts the component.
//
// Non-blocking and never returns an error.
func (c *commandRuntime) Start() error {
	// clear channel so it's the latest action
	select {
	case <-c.actionCh:
	default:
	}
	c.actionCh <- actionStart
	return nil
}

// Update updates the currComp runtime with a new-revision for the component definition.
//
// Non-blocking and never returns an error.
func (c *commandRuntime) Update(comp component.Component) error {
	// clear channel so it's the latest component
	select {
	case <-c.compCh:
	default:
	}
	c.compCh <- comp
	return nil
}

// Stop stops the component.
//
// Non-blocking and never returns an error.
func (c *commandRuntime) Stop() error {
	// clear channel so it's the latest action
	select {
	case <-c.actionCh:
	default:
	}
	c.actionCh <- actionStop
	return nil
}

// Teardown tears down the component.
//
// Non-blocking and never returns an error.
<<<<<<< HEAD
func (c *CommandRuntime) Teardown(_ *component.Signed) error {
=======
func (c *commandRuntime) Teardown() error {
>>>>>>> 0771842f
	// clear channel so it's the latest action
	select {
	case <-c.actionCh:
	default:
	}
	c.actionCh <- actionTeardown
	return nil
}

// forceCompState force updates the state for the entire component, forcing that state on all units.
func (c *commandRuntime) forceCompState(state client.UnitState, msg string) {
	if c.state.forceState(state, msg) {
		c.sendObserved()
	}
}

// compState updates just the component state not all the units.
func (c *commandRuntime) compState(state client.UnitState) {
	msg := stateUnknownMessage
	if state == client.UnitStateHealthy {
		msg = fmt.Sprintf("Healthy: communicating with pid '%d'", c.proc.PID)
	} else if state == client.UnitStateDegraded {
		if c.missedCheckins == 1 {
			msg = fmt.Sprintf("Degraded: pid '%d' missed 1 check-in", c.proc.PID)
		} else {
			msg = fmt.Sprintf("Degraded: pid '%d' missed %d check-ins", c.proc.PID, c.missedCheckins)
		}
	}
	if c.state.compState(state, msg) {
		c.sendObserved()
	}
}

func (c *commandRuntime) sendObserved() {
	c.ch <- c.state.Copy()
}

func (c *commandRuntime) start(comm Communicator) error {
	if c.proc != nil {
		// already running
		return nil
	}
	cmdSpec := c.getCommandSpec()
	env := make([]string, 0, len(cmdSpec.Env)+2)
	for _, e := range cmdSpec.Env {
		env = append(env, fmt.Sprintf("%s=%s", e.Name, e.Value))
	}
	env = append(env, fmt.Sprintf("%s=%s", envAgentComponentID, c.current.ID))
	env = append(env, fmt.Sprintf("%s=%s", envAgentComponentType, c.getSpecType()))
	uid, gid := os.Geteuid(), os.Getegid()
	workDir, err := c.workDir(uid, gid)
	if err != nil {
		return err
	}
	path, err := filepath.Abs(c.getSpecBinaryPath())
	if err != nil {
		return fmt.Errorf("failed to determine absolute path: %w", err)
	}
	err = utils.HasStrictExecPerms(path, uid)
	if err != nil {
		return fmt.Errorf("execution of component prevented: %w", err)
	}

	if err := c.monitor.Prepare(c.current.ID); err != nil {
		return err
	}
	args := c.monitor.EnrichArgs(c.current.ID, c.getSpecBinaryName(), cmdSpec.Args)

	// differentiate data paths
	dataPath := filepath.Join(paths.Home(), "run", c.current.ID)
	_ = os.MkdirAll(dataPath, 0755)
	args = append(args, "-E", "path.data="+dataPath)

	// reset checkin state before starting the process.
	c.lastCheckin = time.Time{}
	c.missedCheckins = 0

	proc, err := process.Start(path,
		process.WithArgs(args),
		process.WithEnv(env),
		process.WithCmdOptions(attachOutErr(c.logStd, c.logErr), dirPath(workDir)))
	if err != nil {
		return err
	}

	c.proc = proc
	c.forceCompState(client.UnitStateStarting, fmt.Sprintf("Starting: spawned pid '%d'", c.proc.PID))
	c.startWatcher(proc, comm)
	return nil
}

func (c *commandRuntime) stop(ctx context.Context) error {
	if c.proc == nil {
		// already stopped, ensure that state of the component is also stopped
		if c.state.State != client.UnitStateStopped {
			if c.state.State == client.UnitStateFailed {
				c.forceCompState(client.UnitStateStopped, "Stopped: never started successfully")
			} else {
				c.forceCompState(client.UnitStateStopped, "Stopped: already stopped")
			}
		}
		return nil
	}

	// cleanup reserved resources related to monitoring
	defer c.monitor.Cleanup(c.current.ID) //nolint:errcheck // this is ok
	cmdSpec := c.getCommandSpec()
	go func(info *process.Info, timeout time.Duration) {
		t := time.NewTimer(timeout)
		defer t.Stop()
		select {
		case <-ctx.Done():
			return
		case <-t.C:
			// kill no matter what (might already be stopped)
			_ = info.Kill()
		}
	}(c.proc, cmdSpec.Timeouts.Stop)
	return c.proc.Stop()
}

func (c *commandRuntime) startWatcher(info *process.Info, comm Communicator) {
	go func() {
		err := comm.WriteConnInfo(info.Stdin)
		if err != nil {
			c.forceCompState(client.UnitStateFailed, fmt.Sprintf("Failed: failed to provide connection information to spawned pid '%d': %s", info.PID, err))
			// kill instantly
			_ = info.Kill()
		} else {
			_ = info.Stdin.Close()
		}

		ch := info.Wait()
		s := <-ch
		c.procCh <- procState{
			proc:  info,
			state: s,
		}
	}()
}

func (c *commandRuntime) handleProc(state *os.ProcessState) bool {
	switch c.actionState {
	case actionStart:
		if c.restartBucket != nil && c.restartBucket.Allow() {
			stopMsg := fmt.Sprintf("Suppressing FAILED state due to restart for '%d' exited with code '%d'", state.Pid(), state.ExitCode())
			c.forceCompState(client.UnitStateStopped, stopMsg)
		} else {
			// report failure only if bucket is full of restart events
			stopMsg := fmt.Sprintf("Failed: pid '%d' exited with code '%d'", state.Pid(), state.ExitCode())
			c.forceCompState(client.UnitStateFailed, stopMsg)
		}
		return true
	case actionStop, actionTeardown:
		// stopping (should have exited)
		if c.actionState == actionTeardown {
			// teardown so the entire component has been removed (cleanup work directory)
			_ = os.RemoveAll(c.workDirPath())
		}
		stopMsg := fmt.Sprintf("Stopped: pid '%d' exited with code '%d'", state.Pid(), state.ExitCode())
		c.forceCompState(client.UnitStateStopped, stopMsg)
	}
	return false
}

func (c *commandRuntime) workDirPath() string {
	return filepath.Join(paths.Run(), c.current.ID)
}

func (c *commandRuntime) workDir(uid int, gid int) (string, error) {
	path := c.workDirPath()
	err := os.MkdirAll(path, runDirMod)
	if err != nil {
		return "", fmt.Errorf("failed to create path %q: %w", path, err)
	}
	if runtime.GOOS == component.Windows {
		return path, nil
	}
	err = os.Chown(path, uid, gid)
	if err != nil {
		return "", fmt.Errorf("failed to chown %q: %w", path, err)
	}
	err = os.Chmod(path, runDirMod)
	if err != nil {
		return "", fmt.Errorf("failed to chmod %q: %w", path, err)
	}
	return path, nil
}

func (c *commandRuntime) getSpecType() string {
	if c.current.InputSpec != nil {
		return c.current.InputSpec.InputType
	}
	if c.current.ShipperSpec != nil {
		return c.current.ShipperSpec.ShipperType
	}
	return ""
}

func (c *commandRuntime) getSpecBinaryName() string {
	if c.current.InputSpec != nil {
		return c.current.InputSpec.BinaryName
	}
	if c.current.ShipperSpec != nil {
		return c.current.ShipperSpec.BinaryName
	}
	return ""
}

func (c *commandRuntime) getSpecBinaryPath() string {
	if c.current.InputSpec != nil {
		return c.current.InputSpec.BinaryPath
	}
	if c.current.ShipperSpec != nil {
		return c.current.ShipperSpec.BinaryPath
	}
	return ""
}

func (c *commandRuntime) getCommandSpec() *component.CommandSpec {
	if c.current.InputSpec != nil {
		return c.current.InputSpec.Spec.Command
	}
	if c.current.ShipperSpec != nil {
		return c.current.ShipperSpec.Spec.Command
	}
	return nil
}

func (c *commandRuntime) syncLogLevels() {
	ll, unitLevels := getLogLevels(c.current)
	c.logStd.SetLevels(ll, unitLevels)
	ll, unitLevels = getLogLevels(c.current) // don't want to share mapping of units (so new map is generated)
	c.logErr.SetLevels(ll, unitLevels)
}

func attachOutErr(stdOut *logWriter, stdErr *logWriter) process.CmdOption {
	return func(cmd *exec.Cmd) error {
		cmd.Stdout = stdOut
		cmd.Stderr = stdErr
		return nil
	}
}

func createLogWriter(comp component.Component, baseLog *logger.Logger, cmdSpec *component.CommandSpec, typeStr string, binaryName string, ll zapcore.Level, unitLevels map[string]zapcore.Level, src logSource) *logWriter {
	dataset := fmt.Sprintf("elastic_agent.%s", strings.ReplaceAll(strings.ReplaceAll(binaryName, "-", "_"), "/", "_"))
	logger := baseLog.With(
		"component", map[string]interface{}{
			"id":      comp.ID,
			"type":    typeStr,
			"binary":  binaryName,
			"dataset": dataset,
		},
		"log", map[string]interface{}{
			"source": comp.ID,
		},
	)
	return newLogWriter(logger.Core(), cmdSpec.Log, ll, unitLevels, src)
}

// getLogLevels returns the lowest log level and a mapping between each unit and its defined log level.
func getLogLevels(comp component.Component) (zapcore.Level, map[string]zapcore.Level) {
	baseLevel := zapcore.ErrorLevel
	unitLevels := make(map[string]zapcore.Level)
	for _, unit := range comp.Units {
		ll := toZapcoreLevel(unit.LogLevel)
		unitLevels[unit.ID] = ll
		if ll < baseLevel {
			baseLevel = ll
		}
	}
	return baseLevel, unitLevels
}

func toZapcoreLevel(unitLevel client.UnitLogLevel) zapcore.Level {
	switch unitLevel {
	case client.UnitLogLevelError:
		return zapcore.ErrorLevel
	case client.UnitLogLevelWarn:
		return zapcore.WarnLevel
	case client.UnitLogLevelInfo:
		return zapcore.InfoLevel
	case client.UnitLogLevelDebug:
		return zapcore.DebugLevel
	case client.UnitLogLevelTrace:
		// zap doesn't support trace
		return zapcore.DebugLevel
	}
	// unknown level (default to info)
	return zapcore.InfoLevel
}

func dirPath(path string) process.CmdOption {
	return func(cmd *exec.Cmd) error {
		cmd.Dir = path
		return nil
	}
}

func newRateLimiter(restartMonitoringPeriod time.Duration, maxEventsPerPeriod int) *rate.Limiter {
	if restartMonitoringPeriod <= 0 || maxEventsPerPeriod <= 0 {
		return nil
	}

	period := restartMonitoringPeriod.Seconds()
	events := float64(maxEventsPerPeriod)
	frequency := events / period
	if frequency > 0 {
		bucketSize := rate.Limit(frequency)
		return rate.NewLimiter(bucketSize, maxEventsPerPeriod)
	}

	return nil
}<|MERGE_RESOLUTION|>--- conflicted
+++ resolved
@@ -269,11 +269,7 @@
 // Teardown tears down the component.
 //
 // Non-blocking and never returns an error.
-<<<<<<< HEAD
-func (c *CommandRuntime) Teardown(_ *component.Signed) error {
-=======
-func (c *commandRuntime) Teardown() error {
->>>>>>> 0771842f
+func (c *commandRuntime) Teardown(_ *component.Signed) error {
 	// clear channel so it's the latest action
 	select {
 	case <-c.actionCh:
