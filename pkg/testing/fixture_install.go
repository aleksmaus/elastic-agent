--- conflicted
+++ resolved
@@ -108,21 +108,8 @@
 	f.setClient(c)
 
 	f.t.Cleanup(func() {
-<<<<<<< HEAD
-		out, err := f.Uninstall(ctx, &UninstallOpts{Force: true, UninstallToken: f.uninstallToken})
-		f.setClient(nil)
-		if err != nil &&
-			(errors.Is(err, ErrNotInstalled) ||
-				strings.Contains(
-					err.Error(),
-					"elastic-agent: no such file or directory")) {
-			// Agent fixture has already been uninstalled, perhaps by
-			// an explicit call to fixture.Uninstall, so nothing needs
-			// to be done here.
-=======
 		if !f.installed {
 			// not installed; no need to clean up or collect diagnostics
->>>>>>> dfd95544
 			return
 		}
 
